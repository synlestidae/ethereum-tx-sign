[package]
name = "ethereum-tx-sign"
<<<<<<< HEAD
version = "6.0.0"
=======
version = "5.0.2"
>>>>>>> b3cad674
description = "Allows you to sign Ethereum transactions offline."
repository = "https://github.com/synlestidae/ethereum-tx-sign"
license = "MIT"
keywords = ["ethereum", "transaction", "sign", "offline"]
authors = ["Mate Antunovic <mateATschnooty.com"]
readme = "README.md"

[dependencies]
serde = "^1.0"
serde_derive = "^1.0"
tiny-keccak = { version = "2.0.2", features = ["keccak"] }
secp256k1 = {version = "0.24.0", features = ["recovery"] }
rlp = "0.5.1"
num-traits = "0.2"
bytes = "^1"
hex = "0.4.3"

[dev-dependencies]
ethereum-types= "0.13"
serde_json = "1.0"<|MERGE_RESOLUTION|>--- conflicted
+++ resolved
@@ -1,10 +1,6 @@
 [package]
 name = "ethereum-tx-sign"
-<<<<<<< HEAD
 version = "6.0.0"
-=======
-version = "5.0.2"
->>>>>>> b3cad674
 description = "Allows you to sign Ethereum transactions offline."
 repository = "https://github.com/synlestidae/ethereum-tx-sign"
 license = "MIT"
